"""
Trig RDF graph serializer for RDFLib.
See <http://www.w3.org/2010/01/Trig/Trig> for syntax specification.
"""

from rdflib.plugins.serializers.turtle import TurtleSerializer
from rdflib.plugins.serializers.turtle import _GEN_QNAME_FOR_DT
from rdflib.plugins.serializers.turtle import VERB

from rdflib.term import BNode, Literal

<<<<<<< HEAD
from rdflib.compat import defaultdict
=======
try:
    from collections import defaultdict
except ImportError:
    from rdflib.compatibility import defaultdict
>>>>>>> 446ee629


__all__ = ['TrigSerializer']


class TrigSerializer(TurtleSerializer):

    short_name = "trig"
    indentString = 4 * u' '

    def __init__(self, store):
        if store.context_aware:
            self.contexts = store.contexts()
        else:
            self.contexts = [store]

        super(TrigSerializer, self).__init__(store)

    def preprocess(self):
        for context in self.contexts:
            for triple in context:
                self.preprocessTriple(triple, context.identifier)

    def preprocessTriple(self, triple, identifier):
        s, p, o = triple
        references = self.refCount(o) + 1
        self._references[o] = references
        self._subjects[s] = True
        self._contexts[identifier].add(s)
        for i, node in enumerate(triple):
            if node in self.keywords:
                continue
            # Don't use generated prefixes for subjects and objects
            self.getQName(node, gen_prefix=(i == VERB))
            if isinstance(node, Literal) and node.datatype:
                self.getQName(node.datatype, gen_prefix=_GEN_QNAME_FOR_DT)
        p = triple[1]
        if isinstance(p, BNode):
            self._references[p] = self.refCount(p) + 1

    def reset(self):
        super(TrigSerializer, self).reset()
        self._contexts = defaultdict(set)

    def serialize(self, stream, base=None, encoding=None, spacious=None, **args):
        self.reset()
        self.stream = stream
        self.base = base

        if spacious is not None:
            self._spacious = spacious

        self.preprocess()
        # @@FIXME: Unused code ...
        # subjects_list = self.orderSubjects()

        self.startDocument()

        firstTime = True
        for identifier, subjects in self._contexts.items():
            self.write(self.indent() + '\n<%s> = {' % identifier)
            self.depth += 1
            for subject in subjects:
                if self.isDone(subject):
                    continue
                if firstTime:
                    firstTime = False
                if self.statement(subject) and not firstTime:
                    self.write('\n')
            self.depth -= 1
            self.write('}\n')

        self.endDocument()
        stream.write(u"\n".encode('ascii'))<|MERGE_RESOLUTION|>--- conflicted
+++ resolved
@@ -9,14 +9,8 @@
 
 from rdflib.term import BNode, Literal
 
-<<<<<<< HEAD
+
 from rdflib.compat import defaultdict
-=======
-try:
-    from collections import defaultdict
-except ImportError:
-    from rdflib.compatibility import defaultdict
->>>>>>> 446ee629
 
 
 __all__ = ['TrigSerializer']
