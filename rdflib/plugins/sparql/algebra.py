"""
Converting the 'parse-tree' output of pyparsing to a SPARQL Algebra expression

http://www.w3.org/TR/sparql11-query/#sparqlQuery

"""

import functools
import operator
import collections

from functools import reduce

from rdflib import Literal, Variable, URIRef, BNode

from rdflib.plugins.sparql.sparql import Prologue, Query, Update
from rdflib.plugins.sparql.parserutils import CompValue, Expr
from rdflib.plugins.sparql.operators import (
    and_,
    TrueFilter,
    simplify as simplifyFilters,
)
from rdflib.paths import InvPath, AlternativePath, SequencePath, MulPath, NegatedPath

from pyparsing import ParseResults


# ---------------------------
# Some convenience methods
from rdflib.term import Identifier


def OrderBy(p, expr):
    return CompValue("OrderBy", p=p, expr=expr)


def ToMultiSet(p):
    return CompValue("ToMultiSet", p=p)


def Union(p1, p2):
    return CompValue("Union", p1=p1, p2=p2)


def Join(p1, p2):
    return CompValue("Join", p1=p1, p2=p2)


def Minus(p1, p2):
    return CompValue("Minus", p1=p1, p2=p2)


def Graph(term, graph):
    return CompValue("Graph", term=term, p=graph)


def BGP(triples=None):
    return CompValue("BGP", triples=triples or [])


def LeftJoin(p1, p2, expr):
    return CompValue("LeftJoin", p1=p1, p2=p2, expr=expr)


def Filter(expr, p):
    return CompValue("Filter", expr=expr, p=p)


def Extend(p, expr, var):
    return CompValue("Extend", p=p, expr=expr, var=var)


def Values(res):
    return CompValue("values", res=res)


def Project(p, PV):
    return CompValue("Project", p=p, PV=PV)


def Group(p, expr=None):
    return CompValue("Group", p=p, expr=expr)


def _knownTerms(triple, varsknown, varscount):
    return (
        len(
            [
                x
                for x in triple
                if x not in varsknown and isinstance(x, (Variable, BNode))
            ]
        ),
        -sum(varscount.get(x, 0) for x in triple),
        not isinstance(triple[2], Literal),
    )


def reorderTriples(l_):
    """
    Reorder triple patterns so that we execute the
    ones with most bindings first
    """

    def _addvar(term, varsknown):
        if isinstance(term, (Variable, BNode)):
            varsknown.add(term)

    l_ = [(None, x) for x in l_]
    varsknown = set()
    varscount = collections.defaultdict(int)
    for t in l_:
        for c in t[1]:
            if isinstance(c, (Variable, BNode)):
                varscount[c] += 1
    i = 0

    # Done in steps, sort by number of bound terms
    # the top block of patterns with the most bound terms is kept
    # the rest is resorted based on the vars bound after the first
    # block is evaluated

    # we sort by decorate/undecorate, since we need the value of the sort keys

    while i < len(l_):
        l_[i:] = sorted((_knownTerms(x[1], varsknown, varscount), x[1]) for x in l_[i:])
        t = l_[i][0][0]  # top block has this many terms bound
        j = 0
        while i + j < len(l_) and l_[i + j][0][0] == t:
            for c in l_[i + j][1]:
                _addvar(c, varsknown)
            j += 1
        i += 1

    return [x[1] for x in l_]


def triples(l):

    l = reduce(lambda x, y: x + y, l)
    if (len(l) % 3) != 0:
        raise Exception("these aint triples")
    return reorderTriples((l[x], l[x + 1], l[x + 2]) for x in range(0, len(l), 3))


def translatePName(p, prologue):
    """
    Expand prefixed/relative URIs
    """
    if isinstance(p, CompValue):
        if p.name == "pname":
            return prologue.absolutize(p)
        if p.name == "literal":
            return Literal(
                p.string, lang=p.lang, datatype=prologue.absolutize(p.datatype)
            )
    elif isinstance(p, URIRef):
        return prologue.absolutize(p)


def translatePath(p):
    """
    Translate PropertyPath expressions
    """

    if isinstance(p, CompValue):
        if p.name == "PathAlternative":
            if len(p.part) == 1:
                return p.part[0]
            else:
                return AlternativePath(*p.part)

        elif p.name == "PathSequence":
            if len(p.part) == 1:
                return p.part[0]
            else:
                return SequencePath(*p.part)

        elif p.name == "PathElt":
            if not p.mod:
                return p.part
            else:
                if isinstance(p.part, list):
                    if len(p.part) != 1:
                        raise Exception("Denkfehler!")

                    return MulPath(p.part[0], p.mod)
                else:
                    return MulPath(p.part, p.mod)

        elif p.name == "PathEltOrInverse":
            if isinstance(p.part, list):
                if len(p.part) != 1:
                    raise Exception("Denkfehler!")
                return InvPath(p.part[0])
            else:
                return InvPath(p.part)

        elif p.name == "PathNegatedPropertySet":
            if isinstance(p.part, list):
                return NegatedPath(AlternativePath(*p.part))
            else:
                return NegatedPath(p.part)


def translateExists(e):
    """
    Translate the graph pattern used by EXISTS and NOT EXISTS
    http://www.w3.org/TR/sparql11-query/#sparqlCollectFilters
    """

    def _c(n):
        if isinstance(n, CompValue):
            if n.name in ("Builtin_EXISTS", "Builtin_NOTEXISTS"):
                n.graph = translateGroupGraphPattern(n.graph)
                if n.graph.name == "Filter":
                    # filters inside (NOT) EXISTS can see vars bound outside
                    n.graph.no_isolated_scope = True

    e = traverse(e, visitPost=_c)

    return e


def collectAndRemoveFilters(parts):
    """

    FILTER expressions apply to the whole group graph pattern in which
    they appear.

    http://www.w3.org/TR/sparql11-query/#sparqlCollectFilters
    """

    filters = []

    i = 0
    while i < len(parts):
        p = parts[i]
        if p.name == "Filter":
            filters.append(translateExists(p.expr))
            parts.pop(i)
        else:
            i += 1

    if filters:
        return and_(*filters)

    return None


def translateGroupOrUnionGraphPattern(graphPattern):
    A = None

    for g in graphPattern.graph:
        g = translateGroupGraphPattern(g)
        if not A:
            A = g
        else:
            A = Union(A, g)
    return A


def translateGraphGraphPattern(graphPattern):
    return Graph(graphPattern.term, translateGroupGraphPattern(graphPattern.graph))


def translateInlineData(graphPattern):
    return ToMultiSet(translateValues(graphPattern))


def translateGroupGraphPattern(graphPattern):
    """
    http://www.w3.org/TR/sparql11-query/#convertGraphPattern
    """

    if graphPattern.name == "SubSelect":
        return ToMultiSet(translate(graphPattern)[0])

    if not graphPattern.part:
        graphPattern.part = []  # empty { }

    filters = collectAndRemoveFilters(graphPattern.part)

    g = []
    for p in graphPattern.part:
        if p.name == "TriplesBlock":
            # merge adjacent TripleBlocks
            if not (g and g[-1].name == "BGP"):
                g.append(BGP())
            g[-1]["triples"] += triples(p.triples)
        else:
            g.append(p)

    G = BGP()
    for p in g:
        if p.name == "OptionalGraphPattern":
            A = translateGroupGraphPattern(p.graph)
            if A.name == "Filter":
                G = LeftJoin(G, A.p, A.expr)
            else:
                G = LeftJoin(G, A, TrueFilter)
        elif p.name == "MinusGraphPattern":
            G = Minus(p1=G, p2=translateGroupGraphPattern(p.graph))
        elif p.name == "GroupOrUnionGraphPattern":
            G = Join(p1=G, p2=translateGroupOrUnionGraphPattern(p))
        elif p.name == "GraphGraphPattern":
            G = Join(p1=G, p2=translateGraphGraphPattern(p))
        elif p.name == "InlineData":
            G = Join(p1=G, p2=translateInlineData(p))
        elif p.name == "ServiceGraphPattern":
            G = Join(p1=G, p2=p)
        elif p.name in ("BGP", "Extend"):
            G = Join(p1=G, p2=p)
        elif p.name == "Bind":
            G = Extend(G, p.expr, p.var)

        else:
            raise Exception(
                "Unknown part in GroupGraphPattern: %s - %s" % (type(p), p.name)
            )

    if filters:
        G = Filter(expr=filters, p=G)

    return G


class StopTraversal(Exception):
    def __init__(self, rv):
        self.rv = rv


def _traverse(e, visitPre=lambda n: None, visitPost=lambda n: None):
    """
    Traverse a parse-tree, visit each node

    if visit functions return a value, replace current node
    """
    _e = visitPre(e)
    if _e is not None:
        return _e

    if e is None:
        return None

    if isinstance(e, (list, ParseResults)):
        return [_traverse(x, visitPre, visitPost) for x in e]
    elif isinstance(e, tuple):
        return tuple([_traverse(x, visitPre, visitPost) for x in e])

    elif isinstance(e, CompValue):
        for k, val in e.items():
            e[k] = _traverse(val, visitPre, visitPost)

    _e = visitPost(e)
    if _e is not None:
        return _e

    return e


def _traverseAgg(e, visitor=lambda n, v: None):
    """
    Traverse a parse-tree, visit each node

    if visit functions return a value, replace current node
    """

    res = []

    if isinstance(e, (list, ParseResults, tuple)):
        res = [_traverseAgg(x, visitor) for x in e]

    elif isinstance(e, CompValue):
        for k, val in e.items():
            if val is not None:
                res.append(_traverseAgg(val, visitor))

    return visitor(e, res)


def traverse(tree, visitPre=lambda n: None, visitPost=lambda n: None, complete=None):
    """
    Traverse tree, visit each node with visit function
    visit function may raise StopTraversal to stop traversal
    if complete!=None, it is returned on complete traversal,
    otherwise the transformed tree is returned
    """
    try:
        r = _traverse(tree, visitPre, visitPost)
        if complete is not None:
            return complete
        return r
    except StopTraversal as st:
        return st.rv


def _hasAggregate(x):
    """
    Traverse parse(sub)Tree
    return true if any aggregates are used
    """

    if isinstance(x, CompValue):
        if x.name.startswith("Aggregate_"):
            raise StopTraversal(True)


def _aggs(e, A):
    """
    Collect Aggregates in A
    replaces aggregates with variable references
    """

    # TODO: nested Aggregates?

    if isinstance(e, CompValue) and e.name.startswith("Aggregate_"):
        A.append(e)
        aggvar = Variable("__agg_%d__" % len(A))
        e["res"] = aggvar
        return aggvar


def _findVars(x, res):
    """
    Find all variables in a tree
    """
    if isinstance(x, Variable):
        res.add(x)
    if isinstance(x, CompValue):
        if x.name == "Bind":
            res.add(x.var)
            return x  # stop recursion and finding vars in the expr
        elif x.name == "SubSelect":
            if x.projection:
                res.update(v.var or v.evar for v in x.projection)
            return x


def _addVars(x, children):
    """
    find which variables may be bound by this part of the query
    """
    if isinstance(x, Variable):
        return set([x])
    elif isinstance(x, CompValue):
        if x.name == "RelationalExpression":
            x["_vars"] = set()
        elif x.name == "Extend":
            # vars only used in the expr for a bind should not be included
            x["_vars"] = reduce(
                operator.or_,
                [child for child, part in zip(children, x) if part != "expr"],
                set(),
            )

        else:
            x["_vars"] = set(reduce(operator.or_, children, set()))

            if x.name == "SubSelect":
                if x.projection:
                    s = set(v.var or v.evar for v in x.projection)
                else:
                    s = set()

                return s

        return x["_vars"]

    return reduce(operator.or_, children, set())


def _sample(e, v=None):
    """
    For each unaggregated variable V in expr
    Replace V with Sample(V)
    """
    if isinstance(e, CompValue) and e.name.startswith("Aggregate_"):
        return e  # do not replace vars in aggregates
    if isinstance(e, Variable) and v != e:
        return CompValue("Aggregate_Sample", vars=e)


def _simplifyFilters(e):
    if isinstance(e, Expr):
        return simplifyFilters(e)


def translateAggregates(q, M):
    E = []
    A = []

    # collect/replace aggs in :
    #    select expr as ?var
    if q.projection:
        for v in q.projection:
            if v.evar:
                v.expr = traverse(v.expr, functools.partial(_sample, v=v.evar))
                v.expr = traverse(v.expr, functools.partial(_aggs, A=A))

    # having clause
    if traverse(q.having, _hasAggregate, complete=False):
        q.having = traverse(q.having, _sample)
        traverse(q.having, functools.partial(_aggs, A=A))

    # order by
    if traverse(q.orderby, _hasAggregate, complete=False):
        q.orderby = traverse(q.orderby, _sample)
        traverse(q.orderby, functools.partial(_aggs, A=A))

    # sample all other select vars
    # TODO: only allowed for vars in group-by?
    if q.projection:
        for v in q.projection:
            if v.var:
                rv = Variable("__agg_%d__" % (len(A) + 1))
                A.append(CompValue("Aggregate_Sample", vars=v.var, res=rv))
                E.append((rv, v.var))

    return CompValue("AggregateJoin", A=A, p=M), E


def translateValues(v):
    # if len(v.var)!=len(v.value):
    #     raise Exception("Unmatched vars and values in ValueClause: "+str(v))

    res = []
    if not v.var:
        return res
    if not v.value:
        return res
    if not isinstance(v.value[0], list):

        for val in v.value:
            res.append({v.var[0]: val})
    else:
        for vals in v.value:
            res.append(dict(zip(v.var, vals)))

    return Values(res)


def translate(q):
    """
    http://www.w3.org/TR/sparql11-query/#convertSolMod

    """

    _traverse(q, _simplifyFilters)

    q.where = traverse(q.where, visitPost=translatePath)

    # TODO: Var scope test
    VS = set()
    traverse(q.where, functools.partial(_findVars, res=VS))

    # all query types have a where part
    M = translateGroupGraphPattern(q.where)

    aggregate = False
    if q.groupby:
        conditions = []
        # convert "GROUP BY (?expr as ?var)" to an Extend
        for c in q.groupby.condition:
            if isinstance(c, CompValue) and c.name == "GroupAs":
                M = Extend(M, c.expr, c.var)
                c = c.var
            conditions.append(c)

        M = Group(p=M, expr=conditions)
        aggregate = True
    elif (
        traverse(q.having, _hasAggregate, complete=False)
        or traverse(q.orderby, _hasAggregate, complete=False)
        or any(
            traverse(x.expr, _hasAggregate, complete=False)
            for x in q.projection or []
            if x.evar
        )
    ):
        # if any aggregate is used, implicit group by
        M = Group(p=M)
        aggregate = True

    if aggregate:
        M, E = translateAggregates(q, M)
    else:
        E = []

    # HAVING
    if q.having:
        M = Filter(expr=and_(*q.having.condition), p=M)

    # VALUES
    if q.valuesClause:
        M = Join(p1=M, p2=ToMultiSet(translateValues(q.valuesClause)))

    if not q.projection:
        # select *
        PV = list(VS)
    else:
        PV = list()
        for v in q.projection:
            if v.var:
                if v not in PV:
                    PV.append(v.var)
            elif v.evar:
                if v not in PV:
                    PV.append(v.evar)

                E.append((v.expr, v.evar))
            else:
                raise Exception("I expected a var or evar here!")

    for e, v in E:
        M = Extend(M, e, v)

    # ORDER BY
    if q.orderby:
        M = OrderBy(
            M,
            [
                CompValue("OrderCondition", expr=c.expr, order=c.order)
                for c in q.orderby.condition
            ],
        )

    # PROJECT
    M = Project(M, PV)

    if q.modifier:
        if q.modifier == "DISTINCT":
            M = CompValue("Distinct", p=M)
        elif q.modifier == "REDUCED":
            M = CompValue("Reduced", p=M)

    if q.limitoffset:
        offset = 0
        if q.limitoffset.offset is not None:
            offset = q.limitoffset.offset.toPython()

        if q.limitoffset.limit is not None:
            M = CompValue(
                "Slice", p=M, start=offset, length=q.limitoffset.limit.toPython()
            )
        else:
            M = CompValue("Slice", p=M, start=offset)

    return M, PV


def simplify(n):
    """Remove joins to empty BGPs"""
    if isinstance(n, CompValue):
        if n.name == "Join":
            if n.p1.name == "BGP" and len(n.p1.triples) == 0:
                return n.p2
            if n.p2.name == "BGP" and len(n.p2.triples) == 0:
                return n.p1
        elif n.name == "BGP":
            n["triples"] = reorderTriples(n.triples)
            return n


def analyse(n, children):
    """
    Some things can be lazily joined.
    This propegates whether they can up the tree
    and sets lazy flags for all joins
    """

    if isinstance(n, CompValue):
        if n.name == "Join":
            n["lazy"] = all(children)
            return False
        elif n.name in ("Slice", "Distinct"):
            return False
        else:
            return all(children)
    else:
        return True


def translatePrologue(p, base, initNs=None, prologue=None):

    if prologue is None:
        prologue = Prologue()
        prologue.base = ""
    if base:
        prologue.base = base
    if initNs:
        for k, v in initNs.items():
            prologue.bind(k, v)

    for x in p:
        if x.name == "Base":
            prologue.base = x.iri
        elif x.name == "PrefixDecl":
            prologue.bind(x.prefix, prologue.absolutize(x.iri))

    return prologue


def translateQuads(quads):
    if quads.triples:
        alltriples = triples(quads.triples)
    else:
        alltriples = []

    allquads = collections.defaultdict(list)

    if quads.quadsNotTriples:
        for q in quads.quadsNotTriples:
            if q.triples:
                allquads[q.term] += triples(q.triples)

    return alltriples, allquads


def translateUpdate1(u, prologue):
    if u.name in ("Load", "Clear", "Drop", "Create"):
        pass  # no translation needed
    elif u.name in ("Add", "Move", "Copy"):
        pass
    elif u.name in ("InsertData", "DeleteData", "DeleteWhere"):
        t, q = translateQuads(u.quads)
        u["quads"] = q
        u["triples"] = t
        if u.name in ("DeleteWhere", "DeleteData"):
            pass  # TODO: check for bnodes in triples
    elif u.name == "Modify":
        if u.delete:
            u.delete["triples"], u.delete["quads"] = translateQuads(u.delete.quads)
        if u.insert:
            u.insert["triples"], u.insert["quads"] = translateQuads(u.insert.quads)
        u["where"] = translateGroupGraphPattern(u.where)
    else:
        raise Exception("Unknown type of update operation: %s" % u)

    u.prologue = prologue
    return u


def translateUpdate(q, base=None, initNs=None):
    """
    Returns a list of SPARQL Update Algebra expressions
    """

    res = []
    prologue = None
    if not q.request:
        return res
    for p, u in zip(q.prologue, q.request):
        prologue = translatePrologue(p, base, initNs, prologue)

        # absolutize/resolve prefixes
        u = traverse(u, visitPost=functools.partial(translatePName, prologue=prologue))
        u = _traverse(u, _simplifyFilters)

        u = traverse(u, visitPost=translatePath)

        res.append(translateUpdate1(u, prologue))

    return Update(prologue, res)


def translateQuery(q, base=None, initNs=None):
    """
    Translate a query-parsetree to a SPARQL Algebra Expression

    Return a rdflib.plugins.sparql.sparql.Query object
    """

    # We get in: (prologue, query)

    prologue = translatePrologue(q[0], base, initNs)

    # absolutize/resolve prefixes
    q[1] = traverse(
        q[1], visitPost=functools.partial(translatePName, prologue=prologue)
    )

    P, PV = translate(q[1])
    datasetClause = q[1].datasetClause
    if q[1].name == "ConstructQuery":

        template = triples(q[1].template) if q[1].template else None

        res = CompValue(q[1].name, p=P, template=template, datasetClause=datasetClause)
    else:
        res = CompValue(q[1].name, p=P, datasetClause=datasetClause, PV=PV)

    res = traverse(res, visitPost=simplify)
    _traverseAgg(res, visitor=analyse)
    _traverseAgg(res, _addVars)

    return Query(prologue, res)


class ExpressionNotCoveredException(Exception):
    pass


def translateAlgebra(query_algebra: Query):
    """

    :param query_algebra: An algebra returned by the function call algebra.translateQuery(parse_tree).
    :return: The query form generated from the SPARQL 1.1 algebra tree for select queries.

    """
    import os

    def overwrite(text):
        file = open("query.txt", "w+")
        file.write(text)
        file.close()

    def replace(
        old,
        new,
        search_from_match: str = None,
        search_from_match_occurrence: int = None,
        count: int = 1,
    ):
        # Read in the file
        with open("query.txt", "r") as file:
            filedata = file.read()

        def find_nth(haystack, needle, n):
            start = haystack.lower().find(needle)
            while start >= 0 and n > 1:
                start = haystack.lower().find(needle, start + len(needle))
                n -= 1
            return start

        if search_from_match and search_from_match_occurrence:
            position = find_nth(
                filedata, search_from_match, search_from_match_occurrence
            )
            filedata_pre = filedata[:position]
            filedata_post = filedata[position:].replace(old, new, count)
            filedata = filedata_pre + filedata_post
        else:
            filedata = filedata.replace(old, new, count)

        # Write the file out again
        with open("query.txt", "w") as file:
            file.write(filedata)

    aggr_vars = collections.defaultdict(list)  # type: dict

    def convert_node_arg(node_arg):
        if isinstance(node_arg, Identifier):
            if node_arg in aggr_vars.keys():
<<<<<<< HEAD
                grp_var = aggr_vars[node_arg].pop(0)
                return grp_var.n3()
=======
                grp_var = aggr_vars[node_arg].pop(0).n3()
                return grp_var
>>>>>>> c0bd5eaa
            else:
                return node_arg.n3()
        elif isinstance(node_arg, CompValue):
            return "{" + node_arg.name + "}"
        elif isinstance(node_arg, Expr):
            return "{" + node_arg.name + "}"
        elif isinstance(node_arg, str):
            return node_arg
        else:
            raise ExpressionNotCoveredException(
                "The expression {0} might not be covered yet.".format(node_arg)
            )

    aggr_vars = collections.defaultdict(list)

    def sparql_query_text(node):
        """
         https://www.w3.org/TR/sparql11-query/#sparqlSyntax

        :param node:
        :return:
        """

        if isinstance(node, CompValue):
            # 18.2 Query Forms
            if node.name == "SelectQuery":
                overwrite("-*-SELECT-*- " + "{" + node.p.name + "}")

            # 18.2 Graph Patterns
            elif node.name == "BGP":
                # Identifiers or Paths
                # Negated path throws a type error. Probably n3() method of negated paths should be fixed
                triples = "".join(
                    triple[0].n3() + " " + triple[1].n3() + " " + triple[2].n3() + "."
                    for triple in node.triples
                )
                replace("{BGP}", triples)
                # The dummy -*-SELECT-*- is placed during a SelectQuery or Multiset pattern in order to be able
                # to match extended variables in a specific Select-clause (see "Extend" below)
                replace("-*-SELECT-*-", "SELECT", count=-1)
                # If there is no "Group By" clause the placeholder will simply be deleted. Otherwise there will be
                # no matching {GroupBy} placeholder because it has already been replaced by "group by variables"
                replace("{GroupBy}", "", count=-1)
                replace("{Having}", "", count=-1)
            elif node.name == "Join":
                replace("{Join}", "{" + node.p1.name + "}{" + node.p2.name + "}")  #
            elif node.name == "LeftJoin":
                replace(
                    "{LeftJoin}",
                    "{" + node.p1.name + "}OPTIONAL{{" + node.p2.name + "}}",
                )
            elif node.name == "Filter":
                if isinstance(node.expr, CompValue):
                    expr = node.expr.name
                else:
                    raise ExpressionNotCoveredException(
                        "This expression might not be covered yet."
                    )
                if node.p:
                    # Filter with p=AggregateJoin = Having
                    if node.p.name == "AggregateJoin":
                        replace("{Filter}", "{" + node.p.name + "}")
                        replace("{Having}", "HAVING({" + expr + "})")
                    else:
                        replace(
                            "{Filter}", "FILTER({" + expr + "}) {" + node.p.name + "}"
                        )
                else:
                    replace("{Filter}", "FILTER({" + expr + "})")

            elif node.name == "Union":
                replace(
                    "{Union}", "{{" + node.p1.name + "}}UNION{{" + node.p2.name + "}}"
                )
            elif node.name == "Graph":
                expr = "GRAPH " + node.term.n3() + " {{" + node.p.name + "}}"
                replace("{Graph}", expr)
            elif node.name == "Extend":
                query_string = open("query.txt", "r").read().lower()
                select_occurrences = query_string.count("-*-select-*-")
                replace(
                    node.var.n3(),
                    "(" + convert_node_arg(node.expr) + " as " + node.var.n3() + ")",
                    search_from_match="-*-select-*-",
                    search_from_match_occurrence=select_occurrences,
                )
                replace("{Extend}", "{" + node.p.name + "}")
            elif node.name == "Minus":
                expr = "{" + node.p1.name + "}MINUS{{" + node.p2.name + "}}"
                replace("{Minus}", expr)
            elif node.name == "Group":
                group_by_vars = []
                if node.expr:
                    for var in node.expr:
                        if isinstance(var, Identifier):
                            group_by_vars.append(var.n3())
                        else:
                            raise ExpressionNotCoveredException(
                                "This expression might not be covered yet."
                            )
                    replace("{Group}", "{" + node.p.name + "}")
                    replace("{GroupBy}", "GROUP BY " + " ".join(group_by_vars) + " ")
                else:
                    replace("{Group}", "{" + node.p.name + "}")
            elif node.name == "AggregateJoin":
                replace("{AggregateJoin}", "{" + node.p.name + "}")
                for agg_func in node.A:
                    if isinstance(agg_func.res, Identifier):
                        identifier = agg_func.res.n3()
                    else:
                        raise ExpressionNotCoveredException(
                            "This expression might not be covered yet."
                        )
<<<<<<< HEAD

                    aggr_vars[agg_func.res].append(agg_func.vars)
                    agg_func_name = agg_func.name.split('_')[1]

=======
                    aggr_vars[agg_func.res].append(agg_func.vars)

                    agg_func_name = agg_func.name.split('_')[1]
>>>>>>> c0bd5eaa
                    distinct = ""
                    if agg_func.distinct:
                        distinct = agg_func.distinct + " "
                    if agg_func_name == "GroupConcat":
                        replace(
                            identifier,
                            "GROUP_CONCAT"
                            + "("
                            + distinct
                            + agg_func.vars.n3()
                            + ";SEPARATOR="
                            + agg_func.separator.n3()
                            + ")",
                        )
                    else:
                        replace(
                            identifier,
                            agg_func_name.upper()
                            + "("
                            + distinct
                            + convert_node_arg(agg_func.vars)
                            + ")",
                        )
                    # For non-aggregated variables the aggregation function "sample" is automatically assigned.
                    # However, we do not want to have "sample" wrapped around non-aggregated variables. That is
                    # why we replace it. If "sample" is used on purpose it will not be replaced as the alias
                    # must be different from the variable in this case.
                    replace(
                        "(SAMPLE({0}) as {0})".format(convert_node_arg(agg_func.vars)),
                        convert_node_arg(agg_func.vars),
                    )
            elif node.name == "GroupGraphPatternSub":
                replace(
                    "GroupGraphPatternSub",
                    " ".join([convert_node_arg(pattern) for pattern in node.part]),
                )
            elif node.name == "TriplesBlock":
                print("triplesblock")
                replace(
                    "{TriplesBlock}",
                    "".join(
                        triple[0].n3()
                        + " "
                        + triple[1].n3()
                        + " "
                        + triple[2].n3()
                        + "."
                        for triple in node.triples
                    ),
                )

            # 18.2 Solution modifiers
            elif node.name == "ToList":
                raise ExpressionNotCoveredException(
                    "This expression might not be covered yet."
                )
            elif node.name == "OrderBy":
                order_conditions = []
                for c in node.expr:
                    if isinstance(c.expr, Identifier):
                        var = c.expr.n3()
                        if c.order is not None:
                            cond = c.order + "(" + var + ")"
                        else:
                            cond = var
                        order_conditions.append(cond)
                    else:
                        raise ExpressionNotCoveredException(
                            "This expression might not be covered yet."
                        )
                replace("{OrderBy}", "{" + node.p.name + "}")
                replace("{OrderConditions}", " ".join(order_conditions) + " ")
            elif node.name == "Project":
                project_variables = []
                for var in node.PV:
                    if isinstance(var, Identifier):
                        project_variables.append(var.n3())
                    else:
                        raise ExpressionNotCoveredException(
                            "This expression might not be covered yet."
                        )
                order_by_pattern = ""
                if node.p.name == "OrderBy":
                    order_by_pattern = "ORDER BY {OrderConditions}"
                replace(
                    "{Project}",
                    " ".join(project_variables)
                    + "{{"
                    + node.p.name
                    + "}}"
                    + "{GroupBy}"
                    + order_by_pattern
                    + "{Having}",
                )
            elif node.name == "Distinct":
                replace("{Distinct}", "DISTINCT {" + node.p.name + "}")
            elif node.name == "Reduced":
                replace("{Reduced}", "REDUCED {" + node.p.name + "}")
            elif node.name == "Slice":
                slice = "OFFSET " + str(node.start) + " LIMIT " + str(node.length)
                replace("{Slice}", "{" + node.p.name + "}" + slice)
            elif node.name == "ToMultiSet":
                if node.p.name == "values":
                    replace("{ToMultiSet}", "{{" + node.p.name + "}}")
                else:
                    replace(
                        "{ToMultiSet}", "{-*-SELECT-*- " + "{" + node.p.name + "}" + "}"
                    )

            # 18.2 Property Path

            # 17 Expressions and Testing Values
            # # 17.3 Operator Mapping
            elif node.name == "RelationalExpression":
                expr = convert_node_arg(node.expr)
                op = node.op
                if isinstance(list, type(node.other)):
                    other = (
                        "("
                        + ", ".join(convert_node_arg(expr) for expr in node.other)
                        + ")"
                    )
                else:
                    other = convert_node_arg(node.other)
                condition = "{left} {operator} {right}".format(
                    left=expr, operator=op, right=other
                )
                replace("{RelationalExpression}", condition)
            elif node.name == "ConditionalAndExpression":
                inner_nodes = " && ".join(
                    [convert_node_arg(expr) for expr in node.other]
                )
                replace(
                    "{ConditionalAndExpression}",
                    convert_node_arg(node.expr) + " && " + inner_nodes,
                )
            elif node.name == "ConditionalOrExpression":
                inner_nodes = " || ".join(
                    [convert_node_arg(expr) for expr in node.other]
                )
                replace(
                    "{ConditionalOrExpression}",
                    "(" + convert_node_arg(node.expr) + " || " + inner_nodes + ")",
                )
            elif node.name == "MultiplicativeExpression":
                left_side = convert_node_arg(node.expr)
                multiplication = left_side
                for i, operator in enumerate(node.op):
                    multiplication += (
                        operator + " " + convert_node_arg(node.other[i]) + " "
                    )
                replace("{MultiplicativeExpression}", multiplication)
            elif node.name == "AdditiveExpression":
                left_side = convert_node_arg(node.expr)
                addition = left_side
                for i, operator in enumerate(node.op):
                    addition += operator + " " + convert_node_arg(node.other[i]) + " "
                replace("{AdditiveExpression}", addition)
            elif node.name == "UnaryNot":
                replace("{UnaryNot}", "!" + convert_node_arg(node.expr))

            # # 17.4 Function Definitions
            # # # 17.4.1 Functional Forms
            elif node.name.endswith("BOUND"):
                bound_var = convert_node_arg(node.arg)
                replace("{Builtin_BOUND}", "bound(" + bound_var + ")")
            elif node.name.endswith("IF"):
                arg2 = convert_node_arg(node.arg2)
                arg3 = convert_node_arg(node.arg3)

                if_expression = (
                    "IF(" + "{" + node.arg1.name + "}, " + arg2 + ", " + arg3 + ")"
                )
                replace("{Builtin_IF}", if_expression)
            elif node.name.endswith("COALESCE"):
                replace(
                    "{Builtin_COALESCE}",
                    "COALESCE("
                    + ", ".join(convert_node_arg(arg) for arg in node.arg)
                    + ")",
                )
            elif node.name.endswith("Builtin_EXISTS"):
                # The node's name which we get with node.graph.name returns "Join" instead of GroupGraphPatternSub
                # According to https://www.w3.org/TR/2013/REC-sparql11-query-20130321/#rExistsFunc
                # ExistsFunc can only have a GroupGraphPattern as parameter. However, when we print the query algebra
                # we get a GroupGraphPatternSub
                replace("{Builtin_EXISTS}", "EXISTS " + "{{" + node.graph.name + "}}")
                traverse(node.graph, visitPre=sparql_query_text)
                return node.graph
            elif node.name.endswith("Builtin_NOTEXISTS"):
                # The node's name which we get with node.graph.name returns "Join" instead of GroupGraphPatternSub
                # According to https://www.w3.org/TR/2013/REC-sparql11-query-20130321/#rNotExistsFunc
                # NotExistsFunc can only have a GroupGraphPattern as parameter. However, when we print the query algebra
                # we get a GroupGraphPatternSub
                print(node.graph.name)
                replace(
                    "{Builtin_NOTEXISTS}", "NOT EXISTS " + "{{" + node.graph.name + "}}"
                )
                traverse(node.graph, visitPre=sparql_query_text)
                return node.graph
            # # # # 17.4.1.5 logical-or: Covered in "RelationalExpression"
            # # # # 17.4.1.6 logical-and: Covered in "RelationalExpression"
            # # # # 17.4.1.7 RDFterm-equal: Covered in "RelationalExpression"
            elif node.name.endswith("sameTerm"):
                replace(
                    "{Builtin_sameTerm}",
                    "SAMETERM("
                    + convert_node_arg(node.arg1)
                    + ", "
                    + convert_node_arg(node.arg2)
                    + ")",
                )
            # # # # IN: Covered in "RelationalExpression"
            # # # # NOT IN: Covered in "RelationalExpression"

            # # # 17.4.2 Functions on RDF Terms
            elif node.name.endswith("Builtin_isIRI"):
                replace("{Builtin_isIRI}", "isIRI(" + convert_node_arg(node.arg) + ")")
            elif node.name.endswith("Builtin_isBLANK"):
                replace(
                    "{Builtin_isBLANK}", "isBLANK(" + convert_node_arg(node.arg) + ")"
                )
            elif node.name.endswith("Builtin_isLITERAL"):
                replace(
                    "{Builtin_isLITERAL}",
                    "isLITERAL(" + convert_node_arg(node.arg) + ")",
                )
            elif node.name.endswith("Builtin_isNUMERIC"):
                replace(
                    "{Builtin_isNUMERIC}",
                    "isNUMERIC(" + convert_node_arg(node.arg) + ")",
                )
            elif node.name.endswith("Builtin_STR"):
                replace("{Builtin_STR}", "STR(" + convert_node_arg(node.arg) + ")")
            elif node.name.endswith("Builtin_LANG"):
                replace("{Builtin_LANG}", "LANG(" + convert_node_arg(node.arg) + ")")
            elif node.name.endswith("Builtin_DATATYPE"):
                replace(
                    "{Builtin_DATATYPE}", "DATATYPE(" + convert_node_arg(node.arg) + ")"
                )
            elif node.name.endswith("Builtin_IRI"):
                replace("{Builtin_IRI}", "IRI(" + convert_node_arg(node.arg) + ")")
            elif node.name.endswith("Builtin_BNODE"):
                replace("{Builtin_BNODE}", "BNODE(" + convert_node_arg(node.arg) + ")")
            elif node.name.endswith("STRDT"):
                replace(
                    "{Builtin_STRDT}",
                    "STRDT("
                    + convert_node_arg(node.arg1)
                    + ", "
                    + convert_node_arg(node.arg2)
                    + ")",
                )
            elif node.name.endswith("Builtin_STRLANG"):
                replace(
                    "{Builtin_STRLANG}",
                    "STRLANG("
                    + convert_node_arg(node.arg1)
                    + ", "
                    + convert_node_arg(node.arg2)
                    + ")",
                )
            elif node.name.endswith("Builtin_UUID"):
                replace("{Builtin_UUID}", "UUID()")
            elif node.name.endswith("Builtin_STRUUID"):
                replace("{Builtin_STRUUID}", "STRUUID()")

            # # # 17.4.3 Functions on Strings
            elif node.name.endswith("Builtin_STRLEN"):
                replace(
                    "{Builtin_STRLEN}", "STRLEN(" + convert_node_arg(node.arg) + ")"
                )
            elif node.name.endswith("Builtin_SUBSTR"):
                args = [convert_node_arg(node.arg), node.start]
                if node.length:
                    args.append(node.length)
                expr = "SUBSTR(" + ", ".join(args) + ")"
                replace("{Builtin_SUBSTR}", expr)
            elif node.name.endswith("Builtin_UCASE"):
                replace("{Builtin_UCASE}", "UCASE(" + convert_node_arg(node.arg) + ")")
            elif node.name.endswith("Builtin_LCASE"):
                replace("{Builtin_LCASE}", "LCASE(" + convert_node_arg(node.arg) + ")")
            elif node.name.endswith("Builtin_STRSTARTS"):
                replace(
                    "{Builtin_STRSTARTS}",
                    "STRSTARTS("
                    + convert_node_arg(node.arg1)
                    + ", "
                    + convert_node_arg(node.arg2)
                    + ")",
                )
            elif node.name.endswith("Builtin_STRENDS"):
                replace(
                    "{Builtin_STRENDS}",
                    "STRENDS("
                    + convert_node_arg(node.arg1)
                    + ", "
                    + convert_node_arg(node.arg2)
                    + ")",
                )
            elif node.name.endswith("Builtin_CONTAINS"):
                replace(
                    "{Builtin_CONTAINS}",
                    "CONTAINS("
                    + convert_node_arg(node.arg1)
                    + ", "
                    + convert_node_arg(node.arg2)
                    + ")",
                )
            elif node.name.endswith("Builtin_STRBEFORE"):
                replace(
                    "{Builtin_STRBEFORE}",
                    "STRBEFORE("
                    + convert_node_arg(node.arg1)
                    + ", "
                    + convert_node_arg(node.arg2)
                    + ")",
                )
            elif node.name.endswith("Builtin_STRAFTER"):
                replace(
                    "{Builtin_STRAFTER}",
                    "STRAFTER("
                    + convert_node_arg(node.arg1)
                    + ", "
                    + convert_node_arg(node.arg2)
                    + ")",
                )
            elif node.name.endswith("Builtin_ENCODE_FOR_URI"):
                replace(
                    "{Builtin_ENCODE_FOR_URI}",
                    "ENCODE_FOR_URI(" + convert_node_arg(node.arg) + ")",
                )
            elif node.name.endswith("Builtin_CONCAT"):
                expr = "CONCAT({vars})".format(
                    vars=", ".join(convert_node_arg(elem) for elem in node.arg)
                )
                replace("{Builtin_CONCAT}", expr)
            elif node.name.endswith("Builtin_LANGMATCHES"):
                replace(
                    "{Builtin_LANGMATCHES}",
                    "LANGMATCHES("
                    + convert_node_arg(node.arg1)
                    + ", "
                    + convert_node_arg(node.arg2)
                    + ")",
                )
            elif node.name.endswith("REGEX"):
                args = [convert_node_arg(node.text), convert_node_arg(node.pattern)]
                expr = "REGEX(" + ", ".join(args) + ")"
                replace("{Builtin_REGEX}", expr)
            elif node.name.endswith("REPLACE"):
                replace(
                    "{Builtin_REPLACE}",
                    "REPLACE("
                    + convert_node_arg(node.arg)
                    + ", "
                    + convert_node_arg(node.pattern)
                    + ", "
                    + convert_node_arg(node.replacement)
                    + ")",
                )

            # # # 17.4.4 Functions on Numerics
            elif node.name == "Builtin_ABS":
                replace("{Builtin_ABS}", "ABS(" + convert_node_arg(node.arg) + ")")
            elif node.name == "Builtin_ROUND":
                replace("{Builtin_ROUND}", "ROUND(" + convert_node_arg(node.arg) + ")")
            elif node.name == "Builtin_CEIL":
                replace("{Builtin_CEIL}", "CEIL(" + convert_node_arg(node.arg) + ")")
            elif node.name == "Builtin_FLOOR":
                replace("{Builtin_FLOOR}", "FLOOR(" + convert_node_arg(node.arg) + ")")
            elif node.name == "Builtin_RAND":
                replace("{Builtin_RAND}", "RAND()")

            # # # 17.4.5 Functions on Dates and Times
            elif node.name == "Builtin_NOW":
                replace("{Builtin_NOW}", "NOW()")
            elif node.name == "Builtin_YEAR":
                replace("{Builtin_YEAR}", "YEAR(" + convert_node_arg(node.arg) + ")")
            elif node.name == "Builtin_MONTH":
                replace("{Builtin_MONTH}", "MONTH(" + convert_node_arg(node.arg) + ")")
            elif node.name == "Builtin_DAY":
                replace("{Builtin_DAY}", "DAY(" + convert_node_arg(node.arg) + ")")
            elif node.name == "Builtin_HOURS":
                replace("{Builtin_HOURS}", "HOURS(" + convert_node_arg(node.arg) + ")")
            elif node.name == "Builtin_MINUTES":
                replace(
                    "{Builtin_MINUTES}", "MINUTES(" + convert_node_arg(node.arg) + ")"
                )
            elif node.name == "Builtin_SECONDS":
                replace(
                    "{Builtin_SECONDS}", "SECONDS(" + convert_node_arg(node.arg) + ")"
                )
            elif node.name == "Builtin_TIMEZONE":
                replace(
                    "{Builtin_TIMEZONE}", "TIMEZONE(" + convert_node_arg(node.arg) + ")"
                )
            elif node.name == "Builtin_TZ":
                replace("{Builtin_TZ}", "TZ(" + convert_node_arg(node.arg) + ")")

            # # # 17.4.6 Hash functions
            elif node.name == "Builtin_MD5":
                replace("{Builtin_MD5}", "MD5(" + convert_node_arg(node.arg) + ")")
            elif node.name == "Builtin_SHA1":
                replace("{Builtin_SHA1}", "SHA1(" + convert_node_arg(node.arg) + ")")
            elif node.name == "Builtin_SHA256":
                replace(
                    "{Builtin_SHA256}", "SHA256(" + convert_node_arg(node.arg) + ")"
                )
            elif node.name == "Builtin_SHA384":
                replace(
                    "{Builtin_SHA384}", "SHA384(" + convert_node_arg(node.arg) + ")"
                )
            elif node.name == "Builtin_SHA512":
                replace(
                    "{Builtin_SHA512}", "SHA512(" + convert_node_arg(node.arg) + ")"
                )

            # Other
            elif node.name == "values":
                columns = []
                for key in node.res[0].keys():
                    if isinstance(key, Identifier):
                        columns.append(key.n3())
                    else:
                        raise ExpressionNotCoveredException(
                            "The expression {0} might not be covered yet.".format(key)
                        )
                values = "VALUES (" + " ".join(columns) + ")"

                rows = ""
                for elem in node.res:
                    row = []
                    for term in elem.values():
                        if isinstance(term, Identifier):
                            row.append(
                                term.n3()
                            )  # n3() is not part of Identifier class but every subclass has it
                        elif isinstance(term, str):
                            row.append(term)
                        else:
                            raise ExpressionNotCoveredException(
                                "The expression {0} might not be covered yet.".format(
                                    term
                                )
                            )
                    rows += "(" + " ".join(row) + ")"

                replace("values", values + "{" + rows + "}")
            elif node.name == "ServiceGraphPattern":
                replace(
                    "{ServiceGraphPattern}",
                    "SERVICE "
                    + convert_node_arg(node.term)
                    + "{"
                    + node.graph.name
                    + "}",
                )
                traverse(node.graph, visitPre=sparql_query_text)
                return node.graph
            # else:
            #     raise ExpressionNotCoveredException("The expression {0} might not be covered yet.".format(node.name))

    traverse(query_algebra.algebra, visitPre=sparql_query_text)
    query_from_algebra = open("query.txt", "r").read()
    os.remove("query.txt")

    return query_from_algebra


def pprintAlgebra(q):
    def pp(p, ind="    "):
        # if isinstance(p, list):
        #     print "[ "
        #     for x in p: pp(x,ind)
        #     print "%s ]"%ind
        #     return
        if not isinstance(p, CompValue):
            print(p)
            return
        print("%s(" % (p.name,))
        for k in p:
            print(
                "%s%s ="
                % (
                    ind,
                    k,
                ),
                end=" ",
            )
            pp(p[k], ind + "    ")
        print("%s)" % ind)

    try:
        pp(q.algebra)
    except AttributeError:
        # it's update, just a list
        for x in q:
            pp(x)


if __name__ == "__main__":
    import sys
    from rdflib.plugins.sparql import parser
    import os.path

    if os.path.exists(sys.argv[1]):
        q = open(sys.argv[1]).read()
    else:
        q = sys.argv[1]

    pq = parser.parseQuery(q)
    print(pq)
    print("--------")
    tq = translateQuery(pq)
    pprintAlgebra(tq)<|MERGE_RESOLUTION|>--- conflicted
+++ resolved
@@ -852,13 +852,7 @@
     def convert_node_arg(node_arg):
         if isinstance(node_arg, Identifier):
             if node_arg in aggr_vars.keys():
-<<<<<<< HEAD
-                grp_var = aggr_vars[node_arg].pop(0)
-                return grp_var.n3()
-=======
-                grp_var = aggr_vars[node_arg].pop(0).n3()
-                return grp_var
->>>>>>> c0bd5eaa
+                return aggr_vars[node_arg].pop(0).n3()
             else:
                 return node_arg.n3()
         elif isinstance(node_arg, CompValue):
@@ -972,16 +966,9 @@
                         raise ExpressionNotCoveredException(
                             "This expression might not be covered yet."
                         )
-<<<<<<< HEAD
-
                     aggr_vars[agg_func.res].append(agg_func.vars)
                     agg_func_name = agg_func.name.split('_')[1]
 
-=======
-                    aggr_vars[agg_func.res].append(agg_func.vars)
-
-                    agg_func_name = agg_func.name.split('_')[1]
->>>>>>> c0bd5eaa
                     distinct = ""
                     if agg_func.distinct:
                         distinct = agg_func.distinct + " "
