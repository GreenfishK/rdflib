--- conflicted
+++ resolved
@@ -206,13 +206,8 @@
         return Literal(int(s))
     elif s.startswith("{"):
         identifier = from_n3(s[1:-1])
-<<<<<<< HEAD
         return rdflib.graph.QuotedGraph(backend, identifier)
-    elif s.startswith('['):
-=======
-        return QuotedGraph(backend, identifier)
     elif s.startswith("["):
->>>>>>> 037ea51e
         identifier = from_n3(s[1:-1])
         return rdflib.graph.Graph(backend, identifier)
     elif s.startswith("_:"):
@@ -220,13 +215,8 @@
     elif ":" in s:
         if nsm is None:
             # instantiate default NamespaceManager and rely on its defaults
-<<<<<<< HEAD
             nsm = NamespaceManager(rdflib.graph.Graph())
-        prefix, last_part = s.split(':', 1)
-=======
-            nsm = NamespaceManager(Graph())
         prefix, last_part = s.split(":", 1)
->>>>>>> 037ea51e
         ns = dict(nsm.namespaces())[prefix]
         return Namespace(ns)[last_part]
     else:
