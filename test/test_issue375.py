--- conflicted
+++ resolved
@@ -130,17 +130,12 @@
     explicitly exposes sys.stdout.buffer for this purpose. Test
     rdfpipe to ensure that we get the expected results.
     """
-<<<<<<< HEAD
     args = [
-        'python', 'rdflib/tools/rdfpipe.py', '-i', 'rdfa1.1',
+        sys.executable, 'rdflib/tools/rdfpipe.py', '-i', 'rdfa1.1',
         'test/rdfa/oreilly.html'
     ]
     proc = subprocess.Popen(
         args, stdout=subprocess.PIPE, universal_newlines=True, env=env)
-=======
-    args = [sys.executable, 'rdflib/tools/rdfpipe.py', '-i', 'rdfa1.1', 'test/rdfa/oreilly.html']
-    proc = subprocess.Popen(args, stdout=subprocess.PIPE, universal_newlines=True, env=env)
->>>>>>> 38445f56
     res = ''
     while proc.poll() is None:
         res += proc.stdout.read()
@@ -155,19 +150,13 @@
     The file() builtin has been deprecated for a long time. Use
     the open() builtin instead.
     """
-<<<<<<< HEAD
     args = [
-        'python', 'rdflib/tools/rdfpipe.py', '-i', 'mdata',
+        sys.executable, 'rdflib/tools/rdfpipe.py', '-i', 'mdata',
         'test/mdata/codelab.html'
     ]
     proc = subprocess.Popen(
         args, stdout=subprocess.PIPE, universal_newlines=True, env=env)
     res_abs = ''
-=======
-    args = [sys.executable, 'rdflib/tools/rdfpipe.py', '-i', 'mdata', 'test/mdata/codelab.html']
-    proc = subprocess.Popen(args, stdout=subprocess.PIPE, universal_newlines=True, env=env)
-    res = ''
->>>>>>> 38445f56
     while proc.poll() is None:
         res_abs += proc.stdout.read()
 
