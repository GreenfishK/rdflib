from decimal import Decimal
from typing import Any, Optional, Type
import unittest
import datetime
import typing

import rdflib  # needed for eval(repr(...)) below
from rdflib.term import Literal, URIRef, _XSD_DOUBLE, bind, _XSD_BOOLEAN
from rdflib import XSD

import pytest


class TestLiteral(unittest.TestCase):
    def setUp(self) -> None:
        pass

    def test_repr_apostrophe(self) -> None:
        a = rdflib.Literal("'")
        b = eval(repr(a))
        self.assertEqual(a, b)

    def test_repr_quote(self) -> None:
        a = rdflib.Literal('"')
        b = eval(repr(a))
        self.assertEqual(a, b)

    def test_backslash(self) -> None:
        d = r"""
<rdf:RDF
  xmlns:rdf="http://www.w3.org/1999/02/22-rdf-syntax-ns#"
  xmlns:foo="http://example.org/foo#">
    <rdf:Description>
      <foo:bar>a\b</foo:bar>
    </rdf:Description>
</rdf:RDF>
"""
        g = rdflib.Graph()
        g.parse(data=d, format="xml")
        a = rdflib.Literal("a\\b")
        b = list(g.objects())[0]
        self.assertEqual(a, b)

    def test_literal_from_bool(self) -> None:
        l = rdflib.Literal(True)
        self.assertEqual(l.datatype, rdflib.XSD["boolean"])


class TestNewPT:
    # NOTE: TestNewPT is written for pytest so that pytest features like
    # parametrize can be used.
    # New tests should be added here instead of in TestNew.
    @pytest.mark.parametrize(
        "lang, exception_type",
        [
            ({}, TypeError),
            ([], TypeError),
            (1, TypeError),
            (b"en", TypeError),
            ("999", ValueError),
            ("-", ValueError),
        ],
    )
    def test_cant_pass_invalid_lang(
        self,
        lang: Any,
        exception_type: Type[Exception],
    ):
        """
        Construction of Literal fails if the language tag is invalid.
        """
        with pytest.raises(exception_type):
            Literal("foo", lang=lang)


class TestNew(unittest.TestCase):
<<<<<<< HEAD
    def testCantPassLangAndDatatype(self) -> None:
=======
    # NOTE: Please use TestNewPT for new tests instead of this which is written
    # for unittest.
    def testCantPassLangAndDatatype(self):
>>>>>>> 2011a6dd
        self.assertRaises(
            TypeError, Literal, "foo", lang="en", datatype=URIRef("http://example.com/")
        )

<<<<<<< HEAD
    def testCantPassInvalidLang(self) -> None:
        self.assertRaises(
            ValueError, Literal, "foo", lang="999"
        )

    def testFromOtherLiteral(self) -> None:
=======
    def testFromOtherLiteral(self):
>>>>>>> 2011a6dd
        l = Literal(1)
        l2 = Literal(l)
        self.assertTrue(isinstance(l.value, int))
        self.assertTrue(isinstance(l2.value, int))

        # change datatype
        l = Literal("1")
        l2 = Literal(l, datatype=rdflib.XSD.integer)
        self.assertTrue(isinstance(l2.value, int))

    def testDatatypeGetsAutoURIRefConversion(self) -> None:
        # drewp disapproves of this behavior, but it should be
        # represented in the tests
        x = Literal("foo", datatype="http://example.com/")
        self.assertTrue(isinstance(x.datatype, URIRef))

        x = Literal("foo", datatype=Literal("pennies"))
        self.assertEqual(x.datatype, URIRef("pennies"))


class TestRepr(unittest.TestCase):
    def testOmitsMissingDatatypeAndLang(self) -> None:
        self.assertEqual(repr(Literal("foo")), "rdflib.term.Literal('foo')")

    def testOmitsMissingDatatype(self) -> None:
        self.assertEqual(
            repr(Literal("foo", lang="en")),
            "rdflib.term.Literal('foo', lang='en')",
        )

    def testOmitsMissingLang(self) -> None:
        self.assertEqual(
            repr(Literal("foo", datatype=URIRef("http://example.com/"))),
            "rdflib.term.Literal('foo', datatype=rdflib.term.URIRef('http://example.com/'))",
        )

    def testSubclassNameAppearsInRepr(self) -> None:
        class MyLiteral(Literal):
            pass

        x = MyLiteral("foo")
        self.assertEqual(repr(x), "MyLiteral('foo')")


class TestDoubleOutput(unittest.TestCase):
    def testNoDanglingPoint(self) -> None:
        """confirms the fix for https://github.com/RDFLib/rdflib/issues/237"""
        vv = Literal("0.88", datatype=_XSD_DOUBLE)
        out = vv._literal_n3(use_plain=True)
        self.assertTrue(out in ["8.8e-01", "0.88"], out)


class TestParseBoolean(unittest.TestCase):
    """confirms the fix for https://github.com/RDFLib/rdflib/issues/913"""

    def testTrueBoolean(self) -> None:
        test_value = Literal("tRue", datatype=_XSD_BOOLEAN)
        self.assertTrue(test_value.value)
        test_value = Literal("1", datatype=_XSD_BOOLEAN)
        self.assertTrue(test_value.value)

    def testFalseBoolean(self) -> None:
        test_value = Literal("falsE", datatype=_XSD_BOOLEAN)
        self.assertFalse(test_value.value)
        test_value = Literal("0", datatype=_XSD_BOOLEAN)
        self.assertFalse(test_value.value)

    def testNonFalseBoolean(self) -> None:
        test_value = Literal("abcd", datatype=_XSD_BOOLEAN)
        self.assertRaises(UserWarning)
        self.assertFalse(test_value.value)
        test_value = Literal("10", datatype=_XSD_BOOLEAN)
        self.assertRaises(UserWarning)
        self.assertFalse(test_value.value)


class TestBindings(unittest.TestCase):
    def testBinding(self) -> None:
        class a:
            def __init__(self, v: str) -> None:
                self.v = v[3:-3]

            def __str__(self) -> str:
                return "<<<%s>>>" % self.v

        dtA = rdflib.URIRef("urn:dt:a")
        bind(dtA, a)

        va = a("<<<2>>>")
        la = Literal(va, normalize=True)
        self.assertEqual(la.value, va)
        self.assertEqual(la.datatype, dtA)

        la2 = Literal("<<<2>>>", datatype=dtA)
        self.assertTrue(isinstance(la2.value, a))
        self.assertEqual(la2.value.v, va.v)

        class b:
            def __init__(self, v: str) -> None:
                self.v = v[3:-3]

            def __str__(self) -> str:
                return "B%s" % self.v

        dtB = rdflib.URIRef("urn:dt:b")
        bind(dtB, b, None, lambda x: "<<<%s>>>" % x)

        vb = b("<<<3>>>")
        lb = Literal(vb, normalize=True)
        self.assertEqual(lb.value, vb)
        self.assertEqual(lb.datatype, dtB)

    def testSpecificBinding(self) -> None:
        def lexify(s: str) -> str:
            return "--%s--" % s

        def unlexify(s: str) -> str:
            return s[2:-2]

        datatype = rdflib.URIRef("urn:dt:mystring")

        # Datatype-specific rule
        bind(datatype, str, unlexify, lexify, datatype_specific=True)

        s = "Hello"
        normal_l = Literal(s)
        self.assertEqual(str(normal_l), s)
        self.assertEqual(normal_l.toPython(), s)
        self.assertEqual(normal_l.datatype, None)

        specific_l = Literal("--%s--" % s, datatype=datatype)
        self.assertEqual(str(specific_l), lexify(s))
        self.assertEqual(specific_l.toPython(), s)
        self.assertEqual(specific_l.datatype, datatype)


class TestXsdLiterals(unittest.TestCase):
    def test_make_literals(self) -> None:
        """
        Tests literal construction.
        """
        inputs = [
            # these literals do not get converted to Python types
            ("ABCD", XSD.integer, None),
            ("ABCD", XSD.gYear, None),
            ("-10000", XSD.gYear, None),
            ("-1921-00", XSD.gYearMonth, None),
            ("1921-00", XSD.gMonthDay, None),
            ("1921-13", XSD.gMonthDay, None),
            ("-1921-00", XSD.gMonthDay, None),
            ("10", XSD.gDay, None),
            ("-1", XSD.gDay, None),
            ("0000", XSD.gYear, None),
            ("0000-00-00", XSD.date, None),
            ("NOT A VALID HEX STRING", XSD.hexBinary, None),
            ("NOT A VALID BASE64 STRING", XSD.base64Binary, None),
            # these literals get converted to python types
            ("1921-05-01", XSD.date, datetime.date),
            ("1921-05-01T00:00:00", XSD.dateTime, datetime.datetime),
            ("1921-05", XSD.gYearMonth, datetime.date),
            ("0001-01", XSD.gYearMonth, datetime.date),
            ("0001-12", XSD.gYearMonth, datetime.date),
            ("2002-01", XSD.gYearMonth, datetime.date),
            ("9999-01", XSD.gYearMonth, datetime.date),
            ("9999-12", XSD.gYearMonth, datetime.date),
            ("1921", XSD.gYear, datetime.date),
            ("2000", XSD.gYear, datetime.date),
            ("0001", XSD.gYear, datetime.date),
            ("9999", XSD.gYear, datetime.date),
            ("1982", XSD.gYear, datetime.date),
            ("2002", XSD.gYear, datetime.date),
            ("1921-05-01T00:00:00+00:30", XSD.dateTime, datetime.datetime),
            ("1921-05-01T00:00:00-00:30", XSD.dateTime, datetime.datetime),
            ("true", XSD.boolean, bool),
            ("abcdef0123", XSD.hexBinary, bytes),
            ("", XSD.hexBinary, bytes),
            ("UkRGTGli", XSD.base64Binary, bytes),
            ("", XSD.base64Binary, bytes),
            ("0.0000000000000000000000000000001", XSD.decimal, Decimal),
            ("0.1", XSD.decimal, Decimal),
            ("1", XSD.integer, int),
        ]
        self.check_make_literals(inputs)

    @unittest.expectedFailure
    def test_make_literals_ki(self) -> None:
        """
        Known issues with literal construction.
        """
        inputs = [
            ("1921-01Z", XSD.gYearMonth, datetime.date),
            ("1921Z", XSD.gYear, datetime.date),
            ("1921-00", XSD.gYearMonth, datetime.date),
            ("1921-05-01Z", XSD.date, datetime.date),
            ("1921-05-01+00:30", XSD.date, datetime.date),
            ("1921-05-01+00:30", XSD.date, datetime.date),
            ("1921-05-01+00:00", XSD.date, datetime.date),
            ("1921-05-01+00:00", XSD.date, datetime.date),
            ("1921-05-01T00:00:00Z", XSD.dateTime, datetime.datetime),
            ("1e-31", XSD.decimal, None),  # This is not a valid decimal value
        ]
        self.check_make_literals(inputs)

    def check_make_literals(self, inputs: typing.Sequence[typing.Tuple[str, URIRef, typing.Optional[type]]]) -> None:
        for literal_pair in inputs:
            (lexical, _type, value_cls) = literal_pair
            with self.subTest(f"testing {literal_pair}"):
                literal = Literal(lexical, datatype=_type)
                if value_cls is not None:
                    self.assertIsInstance(literal.value, value_cls)
                else:
                    self.assertIsNone(literal.value)
                self.assertEqual(lexical, f"{literal}")


if __name__ == "__main__":
    unittest.main()<|MERGE_RESOLUTION|>--- conflicted
+++ resolved
@@ -74,27 +74,19 @@
 
 
 class TestNew(unittest.TestCase):
-<<<<<<< HEAD
-    def testCantPassLangAndDatatype(self) -> None:
-=======
     # NOTE: Please use TestNewPT for new tests instead of this which is written
     # for unittest.
-    def testCantPassLangAndDatatype(self):
->>>>>>> 2011a6dd
+    def testCantPassLangAndDatatype(self) -> None:
         self.assertRaises(
             TypeError, Literal, "foo", lang="en", datatype=URIRef("http://example.com/")
         )
 
-<<<<<<< HEAD
     def testCantPassInvalidLang(self) -> None:
         self.assertRaises(
             ValueError, Literal, "foo", lang="999"
         )
 
     def testFromOtherLiteral(self) -> None:
-=======
-    def testFromOtherLiteral(self):
->>>>>>> 2011a6dd
         l = Literal(1)
         l2 = Literal(l)
         self.assertTrue(isinstance(l.value, int))
