<<<<<<< HEAD
from __future__ import print_function

import os
=======
>>>>>>> a21d458e
import sys
from types import TracebackType
import isodate
import datetime
import random

from contextlib import AbstractContextManager, contextmanager
from typing import (
    List,
    Optional,
    TYPE_CHECKING,
    Type,
    Iterator,
    Set,
    Tuple,
    Dict,
    Any,
    TypeVar,
    cast,
    NamedTuple,
)
from urllib.parse import ParseResult, urlparse, parse_qs
from traceback import print_exc
from threading import Thread
from http.server import BaseHTTPRequestHandler, HTTPServer, SimpleHTTPRequestHandler
import email.message
from nose import SkipTest
<<<<<<< HEAD
=======
from .earl import add_test, report
import unittest
>>>>>>> a21d458e

from rdflib import BNode, Graph, ConjunctiveGraph
from rdflib.term import Node
from unittest.mock import MagicMock, Mock
from urllib.error import HTTPError
from urllib.request import urlopen

if TYPE_CHECKING:
    import typing_extensions as te


# TODO: make an introspective version (like this one) of
# rdflib.graphutils.isomorphic and use instead.
from test import TEST_DIR
from test.earl import add_test, report


def crapCompare(g1, g2):
    """A really crappy way to 'check' if two graphs are equal. It ignores blank
    nodes completely and ignores subgraphs."""
    if len(g1) != len(g2):
        raise Exception("Graphs dont have same length")
    for t in g1:
        s = _no_blank(t[0])
        o = _no_blank(t[2])
        if not (s, t[1], o) in g2:
            e = "(%s, %s, %s) is not in both graphs!" % (s, t[1], o)
            raise Exception(e)


def _no_blank(node):
    if isinstance(node, BNode):
        return None
    if isinstance(node, Graph):
        return None  # node._Graph__identifier = _SQUASHED_NODE
    return node


def check_serialize_parse(fpath, infmt, testfmt, verbose=False):
    g = ConjunctiveGraph()
    _parse_or_report(verbose, g, fpath, format=infmt)
    if verbose:
        for t in g:
            print(t)
        print("========================================")
        print("Parsed OK!")
    s = g.serialize(format=testfmt)
    if verbose:
        print(s)
    g2 = ConjunctiveGraph()
    _parse_or_report(verbose, g2, data=s, format=testfmt)
    if verbose:
        print(g2.serialize())
    crapCompare(g, g2)


def _parse_or_report(verbose, graph, *args, **kwargs):
    try:
        graph.parse(*args, **kwargs)
    except:
        if verbose:
            print("========================================")
            print("Error in parsing serialization:")
            print(args, kwargs)
        raise


def nose_tst_earl_report(generator, earl_report_name=None):
    from optparse import OptionParser

    p = OptionParser()
    (options, args) = p.parse_args()

    skip = 0
    tests = 0
    success = 0

    for t in generator(args):
        tests += 1
        print("Running ", t[1].uri)
        try:
            t[0](t[1])
            add_test(t[1].uri, "passed")
            success += 1
        except SkipTest as e:
            add_test(t[1].uri, "untested", e.message)
            print("skipping %s - %s" % (t[1].uri, e.message))
            skip += 1

        except KeyboardInterrupt:
            raise
        except AssertionError:
            add_test(t[1].uri, "failed")
        except:
            add_test(t[1].uri, "failed", "error")
            print_exc()
            sys.stderr.write("%s\n" % t[1].uri)

    print(
        "Ran %d tests, %d skipped, %d failed. " % (tests, skip, tests - skip - success)
    )
    if earl_report_name:
        now = isodate.datetime_isoformat(datetime.datetime.utcnow())
        earl_report = os.path.join(TEST_DIR, "../test_reports/%s-%s.ttl" % (
            earl_report_name,
            now.replace(":", ""),
        ))

        report.serialize(earl_report, format="n3")
<<<<<<< HEAD
        report.serialize(os.path.join(TEST_DIR, "../test_reports/%s-latest.ttl" % earl_report_name), format="n3")
        print("Wrote EARL-report to '%s'" % earl_report)
=======
        report.serialize("test_reports/%s-latest.ttl" % earl_report_name, format="n3")
        print("Wrote EARL-report to '%s'" % earl_report)


def get_random_ip(parts: List[str] = None) -> str:
    if parts is None:
        parts = ["127"]
    for _ in range(4 - len(parts)):
        parts.append(f"{random.randint(0, 255)}")
    return ".".join(parts)


@contextmanager
def ctx_http_server(handler: Type[BaseHTTPRequestHandler]) -> Iterator[HTTPServer]:
    host = get_random_ip()
    server = HTTPServer((host, 0), handler)
    server_thread = Thread(target=server.serve_forever)
    server_thread.daemon = True
    server_thread.start()
    yield server
    server.shutdown()
    server.socket.close()
    server_thread.join()


class GraphHelper:
    @classmethod
    def triple_set(cls, graph: Graph) -> Set[Tuple[Node, Node, Node]]:
        return set(graph.triples((None, None, None)))

    @classmethod
    def equals(cls, lhs: Graph, rhs: Graph) -> bool:
        return cls.triple_set(lhs) == cls.triple_set(rhs)


GenericT = TypeVar("GenericT", bound=Any)


def make_spypair(method: GenericT) -> Tuple[GenericT, Mock]:
    m = MagicMock()

    def wrapper(self: Any, *args: Any, **kwargs: Any) -> Any:
        m(*args, **kwargs)
        return method(self, *args, **kwargs)

    setattr(wrapper, "mock", m)
    return cast(GenericT, wrapper), m


HeadersT = Dict[str, List[str]]
PathQueryT = Dict[str, List[str]]


class MockHTTPRequests(NamedTuple):
    method: str
    path: str
    parsed_path: ParseResult
    path_query: PathQueryT
    headers: email.message.Message


class MockHTTPResponse(NamedTuple):
    status_code: int
    reason_phrase: str
    body: bytes
    headers: HeadersT


class SimpleHTTPMock:
    """
    SimpleHTTPMock allows testing of code that relies on an HTTP server.

    NOTE: Currently only the GET method is supported.

    Objects of this class has a list of responses for each method (GET, POST, etc...)
    and returns these responses for these methods in sequence.

    All request received are appended to a method specific list.

    Example usage:
    >>> httpmock = SimpleHTTPMock()
    >>> with ctx_http_server(httpmock.Handler) as server:
    ...    url = "http://{}:{}".format(*server.server_address)
    ...    # add a response the server should give:
    ...    httpmock.do_get_responses.append(
    ...        MockHTTPResponse(404, "Not Found", b"gone away", {})
    ...    )
    ...
    ...    # send a request to get the first response
    ...    http_error: Optional[HTTPError] = None
    ...    try:
    ...        urlopen(f"{url}/bad/path")
    ...    except HTTPError as caught:
    ...        http_error = caught
    ...
    ...    assert http_error is not None
    ...    assert http_error.code == 404
    ...
    ...    # get and validate request that the mock received
    ...    req = httpmock.do_get_requests.pop(0)
    ...    assert req.path == "/bad/path"
    """

    # TODO: add additional methods (POST, PUT, ...) similar to get
    def __init__(self):
        self.do_get_requests: List[MockHTTPRequests] = []
        self.do_get_responses: List[MockHTTPResponse] = []

        _http_mock = self

        class Handler(SimpleHTTPRequestHandler):
            http_mock = _http_mock

            def _do_GET(self):
                parsed_path = urlparse(self.path)
                path_query = parse_qs(parsed_path.query)
                request = MockHTTPRequests(
                    "GET", self.path, parsed_path, path_query, self.headers
                )
                self.http_mock.do_get_requests.append(request)

                response = self.http_mock.do_get_responses.pop(0)
                self.send_response(response.status_code, response.reason_phrase)
                for header, values in response.headers.items():
                    for value in values:
                        self.send_header(header, value)
                self.end_headers()

                self.wfile.write(response.body)
                self.wfile.flush()
                return

            (do_GET, do_GET_mock) = make_spypair(_do_GET)

            def log_message(self, format: str, *args: Any) -> None:
                pass

        self.Handler = Handler
        self.do_get_mock = Handler.do_GET_mock

    def reset(self):
        self.do_get_requests.clear()
        self.do_get_responses.clear()
        self.do_get_mock.reset_mock()


class SimpleHTTPMockTests(unittest.TestCase):
    def test_example(self) -> None:
        httpmock = SimpleHTTPMock()
        with ctx_http_server(httpmock.Handler) as server:
            url = "http://{}:{}".format(*server.server_address)
            # add two responses the server should give:
            httpmock.do_get_responses.append(
                MockHTTPResponse(404, "Not Found", b"gone away", {})
            )
            httpmock.do_get_responses.append(
                MockHTTPResponse(200, "OK", b"here it is", {})
            )

            # send a request to get the first response
            with self.assertRaises(HTTPError) as raised:
                urlopen(f"{url}/bad/path")
            assert raised.exception.code == 404

            # get and validate request that the mock received
            req = httpmock.do_get_requests.pop(0)
            self.assertEqual(req.path, "/bad/path")

            # send a request to get the second response
            resp = urlopen(f"{url}/")
            self.assertEqual(resp.status, 200)
            self.assertEqual(resp.read(), b"here it is")

            httpmock.do_get_responses.append(
                MockHTTPResponse(404, "Not Found", b"gone away", {})
            )
            httpmock.do_get_responses.append(
                MockHTTPResponse(200, "OK", b"here it is", {})
            )


class ServedSimpleHTTPMock(SimpleHTTPMock, AbstractContextManager):
    """
    ServedSimpleHTTPMock is a ServedSimpleHTTPMock with a HTTP server.

    Example usage:
    >>> with ServedSimpleHTTPMock() as httpmock:
    ...    # add a response the server should give:
    ...    httpmock.do_get_responses.append(
    ...        MockHTTPResponse(404, "Not Found", b"gone away", {})
    ...    )
    ...
    ...    # send a request to get the first response
    ...    http_error: Optional[HTTPError] = None
    ...    try:
    ...        urlopen(f"{httpmock.url}/bad/path")
    ...    except HTTPError as caught:
    ...        http_error = caught
    ...
    ...    assert http_error is not None
    ...    assert http_error.code == 404
    ...
    ...    # get and validate request that the mock received
    ...    req = httpmock.do_get_requests.pop(0)
    ...    assert req.path == "/bad/path"
    """

    def __init__(self):
        super().__init__()
        host = get_random_ip()
        self.server = HTTPServer((host, 0), self.Handler)
        self.server_thread = Thread(target=self.server.serve_forever)
        self.server_thread.daemon = True
        self.server_thread.start()

    def stop(self) -> None:
        self.server.shutdown()
        self.server.socket.close()
        self.server_thread.join()

    @property
    def address_string(self) -> str:
        (host, port) = self.server.server_address
        return f"{host}:{port}"

    @property
    def url(self) -> str:
        return f"http://{self.address_string}"

    def __enter__(self) -> "ServedSimpleHTTPMock":
        return self

    def __exit__(
        self,
        __exc_type: Optional[Type[BaseException]],
        __exc_value: Optional[BaseException],
        __traceback: Optional[TracebackType],
    ) -> "te.Literal[False]":
        self.stop()
        return False


class ServedSimpleHTTPMockTests(unittest.TestCase):
    def test_example(self) -> None:
        with ServedSimpleHTTPMock() as httpmock:
            # add two responses the server should give:
            httpmock.do_get_responses.append(
                MockHTTPResponse(404, "Not Found", b"gone away", {})
            )
            httpmock.do_get_responses.append(
                MockHTTPResponse(200, "OK", b"here it is", {})
            )

            # send a request to get the first response
            with self.assertRaises(HTTPError) as raised:
                urlopen(f"{httpmock.url}/bad/path")
            assert raised.exception.code == 404

            # get and validate request that the mock received
            req = httpmock.do_get_requests.pop(0)
            self.assertEqual(req.path, "/bad/path")

            # send a request to get the second response
            resp = urlopen(f"{httpmock.url}/")
            self.assertEqual(resp.status, 200)
            self.assertEqual(resp.read(), b"here it is")

            httpmock.do_get_responses.append(
                MockHTTPResponse(404, "Not Found", b"gone away", {})
            )
            httpmock.do_get_responses.append(
                MockHTTPResponse(200, "OK", b"here it is", {})
            )
>>>>>>> a21d458e
<|MERGE_RESOLUTION|>--- conflicted
+++ resolved
@@ -1,9 +1,6 @@
-<<<<<<< HEAD
 from __future__ import print_function
 
 import os
-=======
->>>>>>> a21d458e
 import sys
 from types import TracebackType
 import isodate
@@ -31,11 +28,8 @@
 from http.server import BaseHTTPRequestHandler, HTTPServer, SimpleHTTPRequestHandler
 import email.message
 from nose import SkipTest
-<<<<<<< HEAD
-=======
 from .earl import add_test, report
 import unittest
->>>>>>> a21d458e
 
 from rdflib import BNode, Graph, ConjunctiveGraph
 from rdflib.term import Node
@@ -145,11 +139,7 @@
         ))
 
         report.serialize(earl_report, format="n3")
-<<<<<<< HEAD
         report.serialize(os.path.join(TEST_DIR, "../test_reports/%s-latest.ttl" % earl_report_name), format="n3")
-        print("Wrote EARL-report to '%s'" % earl_report)
-=======
-        report.serialize("test_reports/%s-latest.ttl" % earl_report_name, format="n3")
         print("Wrote EARL-report to '%s'" % earl_report)
 
 
@@ -421,5 +411,4 @@
             )
             httpmock.do_get_responses.append(
                 MockHTTPResponse(200, "OK", b"here it is", {})
-            )
->>>>>>> a21d458e
+            )