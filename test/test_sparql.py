--- conflicted
+++ resolved
@@ -1,10 +1,6 @@
-<<<<<<< HEAD
-from rdflib.plugins.sparql import sparql
-from rdflib import Graph, URIRef, Literal, BNode
-=======
+from rdflib.plugins.sparql import sparql, prepareQuery
 from rdflib import Graph, URIRef, Literal, BNode, ConjunctiveGraph
 from rdflib.namespace import Namespace, RDF, RDFS
->>>>>>> 6c294aa3
 from rdflib.plugins.sparql import prepareQuery
 from rdflib.compare import isomorphic
 
@@ -118,7 +114,6 @@
     assert not raised
 
 
-<<<<<<< HEAD
 def test_bindings():
     layer_0 = sparql.Bindings(d={"v": 1, "bar": 2})
     layer_1 = sparql.Bindings(outer=layer_0, d={"v": 3})
@@ -135,7 +130,8 @@
     # XXX This might not be intendet behaviour
     #     but is kept for compatibility for now.
     assert len(layer_1) == 3
-=======
+
+    
 def test_named_filter_graph_query():
     g = ConjunctiveGraph()
     g.namespace_manager.bind('rdf', RDF)
@@ -165,7 +161,6 @@
                         initNs={'ex': ex})) == [(Literal('Boris'),)]
     assert list(g.query("SELECT ?l WHERE { GRAPH ?g { ?a rdfs:label ?l } FILTER NOT EXISTS { ?a a ?type }}",
                         initNs={'ex': ex})) == [(Literal('Susan'),)]
->>>>>>> 6c294aa3
 
 
 if __name__ == "__main__":
